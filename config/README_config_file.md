--- conflicted
+++ resolved
@@ -15,21 +15,6 @@
 Apart from the fastq files, further resources must be provided in the section `resources`. Necessary for the cellranger step is the entry `reference_transcriptome`, other entries that should be adapted depending on the sample include `priority_genes` and `colour_config` for the plotting step, or `celltype_lists` and `celltype_config` for the cell type classification.
 The scAmpi repository already includes resources for several tissue types, those resources can be used as examples to set up the resources for new tissue types.
 
-<<<<<<< HEAD
-    "resources":{
-        "pathwayDB":"../required_files/hallmark_pathways_converted_example.gmt",
-        "drugList":"../required_files/melanoma/melanoma_drug_list.txt", # only required for clinical part
-        "drugCombinations":"../required_files/melanoma/drug_combinations_melanoma.txt",     # only required for clinical part, can also be empty
-        "civicDict":"../required_files/drug_synonyms_civic.txt",    # only required for clinical part
-        "reference_transcriptome":"/resources/refdata-cellranger-GRCh38-3.0.0",  # e.g. downloaded from 10x Genomics resource 
-        "transcriptome_code":"GRCh38",
-        "celltype_lists":"../required_files/melanoma/celltype_list_melanoma.gmx",  # tab separated file with marker genes for each cell type we can expect in the respective tissue
-        "celltype_config":"../required_files/melanoma/celltype_config_melanoma.tsv",  # tab separated file that indicates which of the cell types in "celltype_lists" are major and which are sub types
-        "colour_config":"../required_files/melanoma/colour_config_melanoma.txt",  # specify the colour for each cell type mentioned in "celltype_config"
-        "genesets":"../required_files/hallmark_pathways_example.gmt",  # required for GSVA analysis and clinical part
-        "priority_genes":"../required_files/melanoma/selected_genes_melanoma.txt"  # tab separated file that lists genes that shall be visualized on a UMAP. Genes are categorized into to user-defined gene-categories to allow better interpretation.
-    },
-=======
     resources:
         pathwayDB: "../required_files/hallmark_pathways_converted_example.gmt"
         drugList: "../required_files/melanoma/melanoma_drug_list.txt" # only required for clinical part
@@ -40,9 +25,9 @@
         celltype_lists: "../required_files/melanoma/celltype_list_melanoma.gmx"  # tab separated file with marker genes for each cell type we can expect in the respective tissue
         celltype_config: "../required_files/melanoma/celltype_config_melanoma.tsv"  # tab separated file that indicates which of the cell types in "celltype_lists" are major and which are subtypes
         colour_config: "../required_files/melanoma/colour_config_melanoma.txt"  # specify the colour for each cell type mentioned in "celltype_config"
-        genesets: "../required_files/hallmark_pathways_example.gmt"  # only required for clinical part
+        genesets: "../required_files/hallmark_pathways_example.gmt"  # required for GSVA analysis and clinical part
         priority_genes: "../required_files/melanoma/selected_genes_melanoma.txt"  # tab separated file that lists genes that shall be visualized on a UMAP. Genes are categorized into to user-defined gene-categories to allow better interpretation.
->>>>>>> c6f57817
+
 
 ## Disease-specific parameters for CIViC
 
